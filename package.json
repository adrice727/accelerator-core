{
  "name": "opentok-accelerator-core",
<<<<<<< HEAD
  "version": "1.0.15",
=======
  "version": "1.0.20",
>>>>>>> 46de57c6
  "description": "Opentok Accelerator Core",
  "repository": "https://github.com/opentok/accelerator-core-js",
  "main": "dist/core.js",
  "scripts": {
    "build:node": "babel -d ./dist/ ./src/",
    "build:browser": "browserify src/core.js -o browser/opentok-acc-core.js -t [ babelify --presets [ es2015 ] ] --im",
    "build": "npm run build:node && npm run build:browser"
  },
  "keywords": [
    "opentok",
    "opentok-acc-pack",
    "webrtc",
    "communication",
    "video",
    "audio"
  ],
  "author": "adrice727@gmail.com",
  "license": "MIT",
  "devDependencies": {
    "babel-preset-es2015": "^6.16.0",
    "babelify": "^7.3.0",
    "browserify": "^13.1.1",
    "eslint": "^3.14.1",
    "eslint-config-airbnb": "^14.0.0",
    "eslint-plugin-import": "^2.2.0",
    "eslint-plugin-jsx-a11y": "^3.0.2",
    "eslint-plugin-react": "^6.9.0"
  },
  "dependencies": {
    "babel-polyfill": "^6.23.0",
    "opentok-solutions-logging": "^1.0.7"
  }
}<|MERGE_RESOLUTION|>--- conflicted
+++ resolved
@@ -1,10 +1,6 @@
 {
   "name": "opentok-accelerator-core",
-<<<<<<< HEAD
-  "version": "1.0.15",
-=======
   "version": "1.0.20",
->>>>>>> 46de57c6
   "description": "Opentok Accelerator Core",
   "repository": "https://github.com/opentok/accelerator-core-js",
   "main": "dist/core.js",
