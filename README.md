--- conflicted
+++ resolved
@@ -19,11 +19,7 @@
 
 To start using audio/video communication with OpenTok's libraries go to [Using Accelerator Core](#using-accelerator-core). To implement a more granular and complex management for OpenTok's session you can check [Using Accelerator Core JS with SDK Wrapper](#using-accelerator-core-js-with-sdk-wrapper).
 
-<<<<<<< HEAD
-##Using Accelerator Core
-=======
 ## Using Accelerator Core
->>>>>>> 147b4b25
 
 `OpenTok Accelerator Core JS` provides a simple way to integrate real-time audio/video into your web application using the OpenTok Platform. It also integrates with, manages, and provides a single API for the following accelerator packs:
 
@@ -93,19 +89,14 @@
   },
   controlsContainer: '#videoControls',
 ```
-<<<<<<< HEAD
-####Communication Options
-The `communication` properties relate to the multi-party communication provided by `Core`.  `autoSubscribe` dictates whether or not `Core` automatically subscribes to new streams and is set to `true` by default.  `connectionLimit` limits the number of parties that may publish/subscribe to the session.  `callProperties` allows for [customization](https://www.tokbox.com/developer/guides/customize-ui/js/) of the UI and will be combined with the [default call properties](https://github.com/opentok/accelerator-core-js/blob/master/src/communication.js#L24) using [`Object.assign()`](https://developer.mozilla.org/en-US/docs/Web/JavaScript/Reference/Global_Objects/Object/assign).
-=======
 #### Communication Options
 The `communication` properties relate to the multi-party communication provided by `Core`.  `autoSubscribe` dictates whether or not `Core` automatically subscribes to new streams and is set to `true` by default.  `connectionLimit` limits the number of parties that may publish/subscribe to the session.  `callProperties` allows for [customization](https://www.tokbox.com/developer/guides/customize-ui/js/) of the UI.
->>>>>>> 147b4b25
 
 ```javascript
   communication: {
   autoSubscribe: true,
   connectionLimit: null,
-  callProperties: myCallProperties,
+    callProperties: myCallProperties,
   },
 ```
 *See more on manually subscribing to streams [below](#autoSubscribe).*
