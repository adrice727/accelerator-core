--- conflicted
+++ resolved
@@ -18,11 +18,7 @@
   Archiving
 ```
 
-<<<<<<< HEAD
 OpenTok Accelerator Core provides a simple way to integrate real-time audio/video into your web application using the OpenTok Platform.  `Core` provides real-time, multi-party audio/video out of the box, and also integrates with, manages, and provides a single API for the following accelerator packs:
-=======
-OpenTok Accelerator Core provides a simple way to integrate real-time audio/video into your web application using the OpenTok Platform.  `Core` also integrates with, manages, and provides a single API for the following accelerator packs:
->>>>>>> 1ce4a13b
 
  - [Text Chat](https://www.npmjs.com/package/opentok-text-chat)
  - [Screen Sharing](https://www.npmjs.com/package/opentok-screen-sharing)
@@ -41,11 +37,7 @@
 
 Sample Applications
 -------------------
-<<<<<<< HEAD
-There are two sample applications for `Core` .  The [React](https://github.com/opentok/accelerator-core/tree/develop/js/react-sample-app) sample application was built with [Create React App](https://github.com/facebookincubator/create-react-app) and uses [webpack](https://webpack.github.io/) to transpile code.  The other [sample application](https://github.com/opentok/accelerator-core/tree/develop/js/vanilla-js-sample-app) is built with vanilla JavaScript.
-=======
 There are two sample applications for `Core` .  The [React](https://github.com/opentok/accelerator-core-js/tree/master/react-sample-app) sample application was built with [Create React App](https://github.com/facebookincubator/create-react-app) and uses [webpack](https://webpack.github.io/) to transpile code.  The other [sample application](https://github.com/opentok/accelerator-core-js/tree/master/vanilla-js-sample-app) is built with vanilla JavaScript.
->>>>>>> 1ce4a13b
 
 Installation
 ------------
@@ -175,11 +167,8 @@
 ```
 [1] [OpenTok Signaling API](https://www.tokbox.com/developer/guides/signaling/js/)
 
-<<<<<<< HEAD
-Full documentation for the `Core` API can be found [here](https://github.com/opentok/accelerator-core/blob/master/js/API.md).
-=======
+
 Full documentation for the `Core` API can be found [here](https://github.com/opentok/accelerator-core-js/blob/master/API.md).
->>>>>>> 1ce4a13b
 
 ----------
 
@@ -230,11 +219,8 @@
     },
   }
 ```
-<<<<<<< HEAD
-The full list of events can be seen [here](https://github.com/opentok/accelerator-core/blob/develop/js/src/events.js).
-=======
+
 The full list of events can be seen [here](https://github.com/opentok/accelerator-core-js/blob/master/src/events.js).
->>>>>>> 1ce4a13b
 
 ----------
 <a name="autoSubscribe"></a>
@@ -250,12 +236,9 @@
 
 UI Styling
 -------
-<<<<<<< HEAD
 Default icons and styling for accelerator pack components are provided by `opentok-solutions-css`, which is available as an [npm](https://www.npmjs.com/package/opentok-solutions-css) module or from our [CDN](https://assets.tokbox.com/solutions/css/style.css).  To customize the layout and styling in your application, simply override these CSS rules with your own.
+
 
 SDK-Wrapper
 -------
-One of the primary advantages of `Core` is that it maintains the state of your OpenTok session.  However, there may be instances where you'd like more fine-grained control over your application. Or you may be using an OpenTok session merely to manage presence and don't need any audio/video.  If this is the case, you may consider using the [`sdk-wrapper`](./sdkWrapper.MD) instead.
-=======
-Default icons and styling for accelerator pack components are provided by `opentok-solutions-css`, which is available as an [npm](https://www.npmjs.com/package/opentok-solutions-css) module or from our [CDN](https://assets.tokbox.com/solutions/css/style.css).  To customize the layout and styling in your application, simply override these CSS rules with your own.
->>>>>>> 1ce4a13b
+One of the primary advantages of `Core` is that it maintains the state of your OpenTok session.  However, there may be instances where you'd like more fine-grained control over your application. Or you may be using an OpenTok session merely to manage presence and don't need any audio/video.  If this is the case, you may consider using the [`sdk-wrapper`](./sdkWrapper.MD) instead.