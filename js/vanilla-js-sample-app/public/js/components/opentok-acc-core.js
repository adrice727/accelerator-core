(function e(t,n,r){function s(o,u){if(!n[o]){if(!t[o]){var a=typeof require=="function"&&require;if(!u&&a)return a(o,!0);if(i)return i(o,!0);var f=new Error("Cannot find module '"+o+"'");throw f.code="MODULE_NOT_FOUND",f}var l=n[o]={exports:{}};t[o][0].call(l.exports,function(e){var n=t[o][1][e];return s(n?n:e)},l,l.exports,e,t,n,r)}return n[o].exports}var i=typeof require=="function"&&require;for(var o=0;o<r.length;o++)s(r[o]);return s})({1:[function(require,module,exports){
(function(){var n,e=function(n,e,t){var o,i,r="";return t&&(o=new Date,o.setTime(o.getTime()+24*t*60*60*1e3),r=["; expires=",o.toGMTString()].join("")),i=[n,"=",e,r,"; path=/"].join(""),document.cookie=i,e},t=function(n){var e,t,o=[n,"="].join(""),i=document.cookie.split(";");for(e=0;e<i.length;e++){for(t=i[e];" "===t.charAt(0);)t=t.substring(1,t.length);if(0===t.indexOf(o))return t.substring(o.length,t.length)}return null},o=function(){var n,e=[],t="0123456789abcdef";for(n=0;n<36;n++)e.push(t.substr(Math.floor(16*Math.random()),1));return e[14]="4",e[19]=t.substr(3&e[19]|8,1),e[8]=e[13]=e[18]=e[23]="-",e.join("")},i=function(i){n.analyticsData.guid=t(i)||e(i,o(),7)},r=function(){if(!n.analyticsData.clientVersion)throw console.log("Error. The clientVersion field cannot be null in the log entry"),new Error("The clientVersion field cannot be null in the log entry");if(!n.analyticsData.source)throw console.log("Error. The source field cannot be null in the log entry"),new Error("The source field cannot be null in the log entry");if(!n.analyticsData.componentId)throw console.log("Error. The componentId field cannot be null in the log entry"),new Error("The componentId field cannot be null in the log entry");if(!n.analyticsData.name)throw console.log("Error. The name field cannot be null in the log entry"),new Error("The guid field cannot be null in the log entry");n.analyticsData.logVersion||(n.analyticsData.logVersion="2"),0===n.analyticsData.clientSystemTime&&(n.analyticsData.clientSystemTime=(new Date).getTime())},a=function(){var e=new XMLHttpRequest;e.open("POST",n.url,!0),e.setRequestHeader("Content-type","application/json"),e.send(JSON.stringify(n.analyticsData))},l=function(e){this.url="https://hlg.tokbox.com/prod/logging/ClientEvent",this.analyticsData=e,n=this,i(e.name)};l.prototype={constructor:l,logEvent:function(e){n.analyticsData.action=e.action,n.analyticsData.variation=e.variation,n.analyticsData.clientSystemTime=(new Date).getTime(),r(),a()},addSessionInfo:function(e){if(!e.sessionId)throw console.log("Error. The sessionId field cannot be null in the log entry"),new Error("The sessionId field cannot be null in the log entry");if(n.analyticsData.sessionId=e.sessionId,!e.connectionId)throw console.log("Error. The connectionId field cannot be null in the log entry"),new Error("The connectionId field cannot be null in the log entry");if(n.analyticsData.connectionId=e.connectionId,0===e.partnerId)throw console.log("Error. The partnerId field cannot be null in the log entry"),new Error("The partnerId field cannot be null in the log entry");n.analyticsData.partnerId=e.partnerId}},"object"==typeof exports?module.exports=l:"function"==typeof define&&define.amd?define(function(){return l}):this.OTKAnalytics=l}).call(this);
},{}],2:[function(require,module,exports){
'use strict';

/* global OT */

/** Dependencies */
var logging = require('./logging');
var state = require('./state');

var _require = require('./util'),
    dom = _require.dom,
    path = _require.path,
    properCase = _require.properCase;

var session = void 0;
var accPack = void 0;
var callProperties = void 0;
var screenProperties = void 0;
var streamContainers = void 0;
var autoSubscribe = void 0;
var connectionLimit = void 0;
var active = false;

/**
 * Default UI propties
 * https://tokbox.com/developer/guides/customize-ui/js/
 */
var defaultCallProperties = {
  insertMode: 'append',
  width: '100%',
  height: '100%',
  showControls: false,
  style: {
    buttonDisplayMode: 'off'
  }
};

/**
 * Trigger an event through the API layer
 * @param {String} event - The name of the event
 * @param {*} [data]
 */
var triggerEvent = function triggerEvent(event, data) {
  return accPack.triggerEvent(event, data);
};

/**
 * Determine whether or not the party is able to join the call based on
 * the specified connection limit, if any.
 * @return {Boolean}
 */
var ableToJoin = function ableToJoin() {
  if (!connectionLimit) {
    return true;
  }
  var cameraStreams = Object.values(state.getStreams()).filter(function (s) {
    return s.videoType === 'camera';
  });
  return cameraStreams.length < connectionLimit;
};

/**
 * Create a camera publisher object
 * @returns {Promise} <resolve: Object, reject: Error>
 */
var createPublisher = function createPublisher() {
  return new Promise(function (resolve, reject) {
    // TODO: Handle adding 'name' option to props
    var props = Object.assign({}, callProperties);
    // TODO: Figure out how to handle common vs package-specific options
    var container = dom.element(streamContainers('publisher', 'camera'));
    var publisher = OT.initPublisher(container, props, function (error) {
      error ? reject(error) : resolve(publisher);
    });
  });
};

/**
 * Publish the local camera stream and update state
 * @returns {Promise} <resolve: empty, reject: Error>
 */
var publish = function publish() {
  return new Promise(function (resolve, reject) {
    createPublisher().then(function (publisher) {
      state.addPublisher('camera', publisher);
      session.publish(publisher);
      logging.log(logging.logAction.startCall, logging.logVariation.success);
      resolve();
    }).catch(function (error) {
      logging.log(logging.logAction.startCall, logging.logVariation.fail);
      var errorMessage = error.code === 1010 ? 'Check your network connection' : error.message;
      triggerEvent('error', errorMessage);
      reject(error);
    });
  });
};

/**
 * Subscribe to a stream and update the state
 * @param {Object} stream - An OpenTok stream object
 * @returns {Promise} <resolve: empty reject: Error >
 */
var subscribe = function subscribe(stream) {
  return new Promise(function (resolve, reject) {
    logging.log(logging.logAction.subscribe, logging.logVariation.attempt);
    var streamMap = state.getStreamMap();
    if (streamMap[stream.id]) {
      // Are we already subscribing to the stream?
      resolve();
    } else {
      (function () {
        var type = stream.videoType;
        var connectionData = JSON.parse(path(['connection', 'data'], stream) || null);
        var container = dom.query(streamContainers('subscriber', type, connectionData));
        var options = type === 'camera' ? callProperties : screenProperties;
        var subscriber = session.subscribe(stream, container, options, function (error) {
          if (error) {
            logging.log(logging.logAction.subscribe, logging.logVariation.fail);
            reject(error);
          } else {
            state.addSubscriber(subscriber);
            triggerEvent('subscribeTo' + properCase(type), Object.assign({}, { subscriber: subscriber }, state.all()));
            type === 'screen' && triggerEvent('startViewingSharedScreen', subscriber); // Legacy event
            logging.log(logging.logAction.subscribe, logging.logVariation.success);
            resolve();
          }
        });
      })();
    }
  });
};

/**
 * Unsubscribe from a stream and update the state
 * @param {Object} subscriber - An OpenTok subscriber object
 * @returns {Promise} <resolve: empty>
 */
var unsubscribe = function unsubscribe(subscriber) {
  return new Promise(function (resolve) {
<<<<<<< HEAD
    logging.log(logging.logAction.unsubscribe, logging.logVariation.attempt);
    session.unsubscribe(subscriber);
    state.removeSubscriber(subscriber);
    logging.log(logging.logAction.unsubscribe, logging.logVariation.success);
=======
    state.removeSubscriber(subscriber);
    session.unsubscribe(subscriber);
>>>>>>> 7ab8cf88
    resolve();
  });
};

/**
 * Ensure all required options are received
 * @param {Object} options
 */
var validateOptions = function validateOptions(options) {
  var requiredOptions = ['session', 'publishers', 'subscribers', 'streams', 'accPack'];

  requiredOptions.forEach(function (option) {
    if (!options[option]) {
      logging.error(option + ' is a required option.');
    }
  });

  session = options.session;
  accPack = options.accPack;
  streamContainers = options.streamContainers;
  callProperties = options.callProperties || defaultCallProperties;
  connectionLimit = options.connectionLimit || null;
  autoSubscribe = options.hasOwnProperty('autoSubscribe') ? options.autoSubscribe : true;

  screenProperties = options.screenProperties || Object.assign({}, defaultCallProperties, { videoSource: 'window' });
};

/**
 * Subscribe to new stream unless autoSubscribe is set to false
 * @param {Object} stream
 */
var onStreamCreated = function onStreamCreated(_ref) {
  var stream = _ref.stream;
  return active && autoSubscribe && subscribe(stream);
};

/**
 * Update state and trigger corresponding event(s) when stream is destroyed
 * @param {Object} stream
 */
var onStreamDestroyed = function onStreamDestroyed(_ref2) {
  var stream = _ref2.stream;

  state.removeStream(stream);
  var type = stream.videoType;
  type === 'screen' && triggerEvent('endViewingSharedScreen'); // Legacy event
  triggerEvent('unsubscribeFrom' + properCase(type), state.getPubSub());
};

/**
 * Listen for API-level events
 */
var createEventListeners = function createEventListeners() {
  accPack.on('streamCreated', onStreamCreated);
  accPack.on('streamDestroyed', onStreamDestroyed);
};

/**
 * Start publishing the local camera feed and subscribing to streams in the session
 * @returns {Promise} <resolve: Object, reject: Error>
 */
var startCall = function startCall() {
  return new Promise(function (resolve, reject) {
    logging.log(logging.logAction.startCall, logging.logVariation.attempt);
    if (!ableToJoin()) {
      var errorMessage = 'Session has reached its connection limit';
      triggerEvent('error', errorMessage);
      logging.log(logging.logAction.startCall, logging.logVariation.fail);
      return reject(new Error(errorMessage));
    }

    publish().then(function () {
      var streams = state.getStreams();
      var initialSubscriptions = Object.keys(streams).map(function (id) {
        return subscribe(streams[id]);
      });
      Promise.all(initialSubscriptions).then(function () {
        var pubSubData = state.getPubSub();
        triggerEvent('startCall', pubSubData);
        active = true;
        resolve(pubSubData);
      }).catch(function (reason) {
        return logging.message('Failed to subscribe to all existing streams: ' + reason);
      });
    });
  });
};

/**
 * Stop publishing and unsubscribe from all streams
 */
var endCall = function endCall() {
  logging.log(logging.logAction.endCall, logging.logVariation.attempt);

  var _state$getPubSub = state.getPubSub(),
      publishers = _state$getPubSub.publishers,
      subscribers = _state$getPubSub.subscribers;

  var unpublish = function unpublish(publisher) {
    return session.unpublish(publisher);
  };
  Object.values(publishers.camera).forEach(unpublish);
  Object.values(publishers.screen).forEach(unpublish);
  // TODO Promise.all for unsubsribing
  Object.values(subscribers.camera).forEach(unsubscribe);
  Object.values(subscribers.screen).forEach(unsubscribe);
  state.removeAllPublishers();
  active = false;
  logging.log(logging.logAction.endCall, logging.logVariation.success);
};

/**
 * Enable/disable local audio or video
 * @param {String} source - 'audio' or 'video'
 * @param {Boolean} enable
 */
var enableLocalAV = function enableLocalAV(id, source, enable) {
  var method = 'publish' + properCase(source);

  var _state$getPubSub2 = state.getPubSub(),
      publishers = _state$getPubSub2.publishers;

  publishers.camera[id][method](enable);
};

/**
 * Enable/disable remote audio or video
 * @param {String} subscriberId
 * @param {String} source - 'audio' or 'video'
 * @param {Boolean} enable
 */
var enableRemoteAV = function enableRemoteAV(subscriberId, source, enable) {
  var method = 'subscribeTo' + properCase(source);

  var _state$getPubSub3 = state.getPubSub(),
      subscribers = _state$getPubSub3.subscribers;

  subscribers.camera[subscriberId][method](enable);
};

/**
 * Initialize the communication component
 * @param {Object} options
 * @param {Object} options.session
 * @param {Object} options.publishers
 * @param {Object} options.subscribers
 * @param {Object} options.streams
 * @param {Number} options.connectionLimit
 * @param {Function} options.streamContainer
 */
var init = function init(options) {
  return new Promise(function (resolve) {
    validateOptions(options);
    createEventListeners();
    resolve();
  });
};

/** Exports */
module.exports = {
  init: init,
  startCall: startCall,
  endCall: endCall,
  subscribe: subscribe,
  unsubscribe: unsubscribe,
  enableLocalAV: enableLocalAV,
  enableRemoteAV: enableRemoteAV
};

},{"./logging":5,"./state":6,"./util":7}],3:[function(require,module,exports){
(function (global){
'use strict';

var _arguments = arguments;

var _typeof = typeof Symbol === "function" && typeof Symbol.iterator === "symbol" ? function (obj) { return typeof obj; } : function (obj) { return obj && typeof Symbol === "function" && obj.constructor === Symbol && obj !== Symbol.prototype ? "symbol" : typeof obj; };

/* global OT */
/**
 * Dependencies
 */
var logging = require('./logging');
var communication = require('./communication');
var accPackEvents = require('./events');
var internalState = require('./state');

var _require = require('./util'),
    dom = _require.dom,
    path = _require.path,
    properCase = _require.properCase;

/**
 * Individual Accelerator Packs
 */


var textChat = void 0; // eslint-disable-line no-unused-vars
var screenSharing = void 0; // eslint-disable-line no-unused-vars
var annotation = void 0;
var archiving = void 0; // eslint-disable-line no-unused-vars

/**
 * Get access to an accelerator pack
 * @param {String} packageName - textChat, screenSharing, annotation, or archiving
 * @returns {Object} The instance of the accelerator pack
 */
var getAccPack = function getAccPack(packageName) {
  logging.log(logging.logAction.getAccPack, logging.logVariation.attempt);
  var packages = {
    textChat: textChat,
    screenSharing: screenSharing,
    annotation: annotation,
    archiving: archiving
  };
  logging.log(logging.logAction.getAccPack, logging.logVariation.success);
  return packages[packageName];
};

/** Eventing */

var eventListeners = {};

/**
 * Register events that can be listened to be other components/modules
 * @param {array | string} events - A list of event names. A single event may
 * also be passed as a string.
 * @returns {function} See triggerEvent
 */
var registerEvents = function registerEvents(events) {
  var eventList = Array.isArray(events) ? events : [events];
  eventList.forEach(function (event) {
    if (!eventListeners[event]) {
      eventListeners[event] = new Set();
    }
  });
};

/**
 * Register a callback for a specific event or pass an object with
 * with event => callback key/value pairs to register listeners for
 * multiple events.
 * @param {String | Object} event - The name of the event
 * @param {Function} callback
 */
var on = function on(event, callback) {
  //logging.log(logging.logAction.on, logging.logVariation.attempt);
  if ((typeof event === 'undefined' ? 'undefined' : _typeof(event)) === 'object') {
    Object.keys(event).forEach(function (eventName) {
      on(eventName, event[eventName]);
    });
  }
  var eventCallbacks = eventListeners[event];
  if (!eventCallbacks) {
    logging.message(event + ' is not a registered event.');
    // logging.log(logging.logAction.on, logging.logVariation.fail);
  } else {
    eventCallbacks.add(callback);
    // logging.log(logging.logAction.on, logging.logVariation.success);
  }
};

/**
 * Remove a callback for a specific event.  If no parameters are passed,
 * all event listeners will be removed.
 * @param {String} event - The name of the event
 * @param {Function} callback
 */
var off = function off(event, callback) {
  // logging.log(logging.logAction.off, logging.logVariation.attempt);
  if (_arguments.lenth === 0) {
    Object.keys(eventListeners).forEach(function (eventType) {
      eventListeners[eventType].clear();
    });
  }
  var eventCallbacks = eventListeners[event];
  if (!eventCallbacks) {
    // logging.log(logging.logAction.off, logging.logVariation.fail);
    logging.message(event + ' is not a registered event.');
  } else {
    eventCallbacks.delete(callback);
    // logging.log(logging.logAction.off, logging.logVariation.success);
  }
};

/**
 * Trigger an event and fire all registered callbacks
 * @param {String} event - The name of the event
 * @param {*} data - Data to be passed to callback functions
 */
var triggerEvent = function triggerEvent(event, data) {
  var eventCallbacks = eventListeners[event];
  if (!eventCallbacks) {
    registerEvents(event);
    logging.message(event + ' has been registered as a new event.');
  } else {
    eventCallbacks.forEach(function (callback) {
      return callback(data, event);
    });
  }
};

/**
 * Get the current OpenTok session object
 * @returns {Object}
 */
var getSession = internalState.getSession;

/**
 * Returns the current OpenTok session credentials
 * @returns {Object}
 */
var getCredentials = internalState.getCredentials;

/**
 * Returns the options used for initialization
 * @returns {Object}
 */
var getOptions = internalState.getOptions;

var createEventListeners = function createEventListeners(session, options) {
  Object.keys(accPackEvents).forEach(function (type) {
    return registerEvents(accPackEvents[type]);
  });

  /**
   * If using screen sharing + annotation in an external window, the individual packages
   * will take care of
   */
  var usingAnnotation = path('screenSharing.annotation', options);
  var internalAnnotation = usingAnnotation && !path('screenSharing.externalWindow', options);

  /**
   * Wrap session events and update internalState when streams are created
   * or destroyed
   */
  accPackEvents.session.forEach(function (eventName) {
    session.on(eventName, function (event) {
      if (eventName === 'streamCreated') {
        internalState.addStream(event.stream);
      }
      if (eventName === 'streamDestroyed') {
        internalState.removeStream(event.stream);
      }
      triggerEvent(eventName, event);
    });
  });

  if (usingAnnotation) {
    on('subscribeToScreen', function (_ref) {
      var subscriber = _ref.subscriber;

      annotation.start(getSession()).then(function () {
        var absoluteParent = dom.query(path('annotation.absoluteParent.subscriber', options));
        var linkOptions = absoluteParent ? { absoluteParent: absoluteParent } : null;
        annotation.linkCanvas(subscriber, subscriber.element.parentElement, linkOptions);
      });
    });

    on('unsubscribeFromScreen', function () {
      annotation.end();
    });
  }

  on('startScreenSharing', function (publisher) {
    internalState.addPublisher('screen', publisher);
    triggerEvent('startScreenShare', Object.assign({}, { publisher: publisher }, internalState.getPubSub()));
    if (internalAnnotation) {
      annotation.start(getSession()).then(function () {
        var absoluteParent = dom.query(path('annotation.absoluteParent.publisher', options));
        var linkOptions = absoluteParent ? { absoluteParent: absoluteParent } : null;
        annotation.linkCanvas(publisher, publisher.element.parentElement, linkOptions);
      });
    }
  });

  on('endScreenSharing', function (publisher) {
    // delete publishers.screen[publisher.id];
    internalState.removePublisher('screen', publisher);
    triggerEvent('endScreenShare', internalState.getPubSub());
    if (internalAnnotation) {
      annotation.end();
    }
  });
};

var setupExternalAnnotation = function setupExternalAnnotation() {
  return annotation.start(getSession(), {
    screensharing: true
  });
};

var linkAnnotation = function linkAnnotation(pubSub, annotationContainer, externalWindow) {
  annotation.linkCanvas(pubSub, annotationContainer, {
    externalWindow: externalWindow
  });

  if (externalWindow) {
    (function () {
      // Add subscribers to the external window
      var streams = internalState.getStreams();
      var cameraStreams = Object.keys(streams).reduce(function (acc, streamId) {
        var stream = streams[streamId];
        return stream.videoType === 'camera' ? acc.concat(stream) : acc;
      }, []);
      cameraStreams.forEach(annotation.addSubscriberToExternalWindow);
    })();
  }
};

var initPackages = function initPackages() {
  logging.log(logging.logAction.initPackages, logging.logVariation.attempt);

  var session = getSession();
  var options = getOptions();
  /**
   * Try to require a package.  If 'require' is unavailable, look for
   * the package in global scope.  A switch internalStatement is used because
   * webpack and Browserify aren't able to resolve require internalStatements
   * that use variable names.
   * @param {String} packageName - The name of the npm package
   * @param {String} globalName - The name of the package if exposed on global/window
   * @returns {Object}
   */
  var optionalRequire = function optionalRequire(packageName, globalName) {
    var result = void 0;
    /* eslint-disable global-require, import/no-extraneous-dependencies, import/no-unresolved */
    try {
      switch (packageName) {
        case 'opentok-text-chat':
          result = require('opentok-text-chat');
          break;
        case 'opentok-screen-sharing':
          result = require('opentok-screen-sharing');
          break;
        case 'opentok-annotation':
          result = require('opentok-annotation');
          break;
        case 'opentok-archiving':
          result = require('opentok-archiving');
          break;
        default:
          break;
      }
      /* eslint-enable global-require */
    } catch (error) {
      result = window[globalName];
    }
    if (!result) {
      logging.log(logging.logAction.initPackages, logging.logVariation.fail);
      logging.error('Could not load ' + packageName);
    }

    logging.log(logging.logAction.initPackages, logging.logVariation.success);
    return result;
  };

  var availablePackages = {
    textChat: function textChat() {
      return optionalRequire('opentok-text-chat', 'TextChatAccPack');
    },
    screenSharing: function screenSharing() {
      return optionalRequire('opentok-screen-sharing', 'ScreenSharingAccPack');
    },
    annotation: function annotation() {
      return optionalRequire('opentok-annotation', 'AnnotationAccPack');
    },
    archiving: function archiving() {
      return optionalRequire('opentok-archiving', 'ArchivingAccPack');
    }
  };

  var packages = {};
  (path('packages', options) || []).forEach(function (acceleratorPack) {
    if (availablePackages[acceleratorPack]) {
      // eslint-disable-next-line no-param-reassign
      packages[properCase(acceleratorPack)] = availablePackages[acceleratorPack]();
    } else {
      logging.message(acceleratorPack + ' is not a valid accelerator pack');
    }
  });

  /**
   * Get containers for streams, controls, and the chat widget
   */
  var getDefaultContainer = function getDefaultContainer(pubSub) {
    return document.getElementById(pubSub + 'Container');
  };
  var getContainerElements = function getContainerElements() {
    var controls = options.controlsContainer || '#videoControls';
    var chat = path('textChat.container', options) || '#chat';
    var stream = options.streamContainers || getDefaultContainer;
    return { stream: stream, controls: controls, chat: chat };
  };
  /** *** *** *** *** */

  /**
   * Return options for the specified package
   * @param {String} packageName
   * @returns {Object}
   */
  var packageOptions = function packageOptions(packageName) {
    var _internalState$all = internalState.all(),
        streams = _internalState$all.streams,
        streamMap = _internalState$all.streamMap,
        publishers = _internalState$all.publishers,
        subscribers = _internalState$all.subscribers;

    var accPack = {
      registerEventListener: on,
      on: on,
      registerEvents: registerEvents,
      triggerEvent: triggerEvent,
      setupExternalAnnotation: setupExternalAnnotation,
      linkAnnotation: linkAnnotation
    };
    var containers = getContainerElements();
    var commOptions = packageName === 'communication' ? Object.assign({}, options.communication, { publishers: publishers, subscribers: subscribers, streams: streams, streamMap: streamMap, streamContainers: containers.stream }) : {};
    var chatOptions = packageName === 'textChat' ? {
      textChatContainer: options.textChat.container,
      waitingMessage: options.textChat.waitingMessage,
      sender: { alias: options.textChat.name }
    } : {};
    var screenSharingOptions = packageName === 'screenSharing' ? Object.assign({}, options.screenSharing, { screenSharingContainer: dom.element(containers.stream('publisher', 'screen')) }) : {};
    var controlsContainer = containers.controls; // Legacy option
    return Object.assign({}, options[packageName], commOptions, chatOptions, { session: session, accPack: accPack, controlsContainer: controlsContainer }, screenSharingOptions);
  };

  /** Create instances of each package */
  // eslint-disable-next-line global-require,import/no-extraneous-dependencies
  communication.init(packageOptions('communication'));
  textChat = packages.TextChat ? new packages.TextChat(packageOptions('textChat')) : null;
  screenSharing = packages.ScreenSharing ? new packages.ScreenSharing(packageOptions('screenSharing')) : null;
  annotation = packages.Annotation ? new packages.Annotation(packageOptions('annotation')) : null;
  archiving = packages.Archiving ? new packages.Archiving(packageOptions('archiving')) : null;
};

/**
 * Ensures that we have the required credentials
 * @param {Object} credentials
 * @param {String} credentials.apiKey
 * @param {String} credentials.sessionId
 * @param {String} credentials.token
 */
var validateCredentials = function validateCredentials() {
  var credentials = arguments.length > 0 && arguments[0] !== undefined ? arguments[0] : [];

  var required = ['apiKey', 'sessionId', 'token'];
  required.forEach(function (credential) {
    if (!credentials[credential]) {
      logging.error(credential + ' is a required credential');
    }
  });
};

/**
 * Connect to the session
 * @returns {Promise} <resolve: -, reject: Error>
 */
var connect = function connect() {
  return new Promise(function (resolve, reject) {
    var session = getSession();

    var _getCredentials = getCredentials(),
        token = _getCredentials.token;

    session.connect(token, function (error) {
      logging.log(logging.logAction.connect, logging.logVariation.attempt);
      if (error) {
        logging.message(error);
        logging.log(logging.logAction.connect, logging.logVariation.fail);
        return reject(error);
      }
      var sessionId = session.sessionId,
          apiKey = session.apiKey;

      logging.updateLogAnalytics(sessionId, path('connection.connectionId', session), apiKey);
      logging.log(logging.logAction.connect, logging.logVariation.success);
      initPackages();
      return resolve();
    });
  });
};

/**
 * Disconnect from the session
 * @returns {Promise} <resolve: -, reject: Error>
 */
var disconnect = function disconnect() {
  logging.log(logging.logAction.disconnect, logging.logVariation.attempt);
  getSession().disconnect();
  internalState.reset();
  logging.log(logging.logAction.disconnect, logging.logVariation.success);
};

/**
 * Force a remote connection to leave the session
 * @param {Object} connection
 * @returns {Promise} <resolve: empty, reject: Error>
 */
var forceDisconnect = function forceDisconnect(connection) {
  return new Promise(function (resolve, reject) {
    logging.log(logging.logAction.forceDisconnect, logging.logVariation.attempt);
    getSession().forceDisconnect(connection, function (error) {
      if (error) {
        logging.log(logging.logAction.forceDisconnect, logging.logVariation.fail);
        reject(error);
      } else {
        logging.log(logging.logAction.forceDisconnect, logging.logVariation.success);
        resolve();
      }
    });
  });
};

/**
 * Force the publisher of a stream to stop publishing the stream
 * @param {Object} stream
 * @returns {Promise} <resolve: empty, reject: Error>
 */
var forceUnpublish = function forceUnpublish(stream) {
  return new Promise(function (resolve, reject) {
    logging.log(logging.logAction.forceUnpublish, logging.logVariation.attempt);
    getSession().forceUnpublish(stream, function (error) {
      if (error) {
        logging.log(logging.logAction.forceUnpublish, logging.logVariation.fail);
        reject(error);
      } else {
        logging.log(logging.logAction.forceUnpublish, logging.logVariation.success);
        resolve();
      }
    });
  });
};

/**
 * Get the local publisher object for a stream
 * @param {Object} stream - An OpenTok stream object
 * @returns {Object} - The publisher object
 */
var getPublisherForStream = function getPublisherForStream(stream) {
  return getSession().getPublisherForStream(stream);
};

/**
 * Get the local subscriber objects for a stream
 * @param {Object} stream - An OpenTok stream object
 * @returns {Array} - An array of subscriber object
 */
var getSubscribersForStream = function getSubscribersForStream(stream) {
  return getSession().getSubscribersForStream(stream);
};

/**
 * Send a signal using the OpenTok signaling apiKey
 * @param {String} type
 * @param {*} [data]
 * @param {Object} to - An OpenTok connection object
 * @returns {Promise} <resolve: empty, reject: Error>
 */
var signal = function signal(type, signalData, to) {
  return new Promise(function (resolve, reject) {
    logging.log(logging.logAction.signal, logging.logVariation.attempt);
    var session = getSession();
    var data = JSON.stringify(signalData);
    var signalObj = to ? { type: type, data: data, to: to } : { type: type, data: data };
    session.signal(signalObj, function (error) {
      if (error) {
        logging.log(logging.logAction.signal, logging.logVariation.fail);
        reject(error);
      } else {
        logging.log(logging.logAction.signal, logging.logVariation.success);
        resolve();
      }
    });
  });
};

/**
 * Enable or disable local audio
 * @param {Boolean} enable
 */
var toggleLocalAudio = function toggleLocalAudio(enable) {
  logging.log(logging.logAction.toggleLocalAudio, logging.logVariation.attempt);

  var _internalState$getPub = internalState.getPubSub(),
      publishers = _internalState$getPub.publishers;

  var toggleAudio = function toggleAudio(id) {
    return communication.enableLocalAV(id, 'audio', enable);
  };
  Object.keys(publishers.camera).forEach(toggleAudio);
  logging.log(logging.logAction.toggleLocalAudio, logging.logVariation.success);
};

/**
 * Enable or disable local video
 * @param {Boolean} enable
 */
var toggleLocalVideo = function toggleLocalVideo(enable) {
  logging.log(logging.logAction.toggleLocalVideo, logging.logVariation.attempt);

  var _internalState$getPub2 = internalState.getPubSub(),
      publishers = _internalState$getPub2.publishers;

  var toggleVideo = function toggleVideo(id) {
    return communication.enableLocalAV(id, 'video', enable);
  };
  Object.keys(publishers.camera).forEach(toggleVideo);
  logging.log(logging.logAction.toggleLocalVideo, logging.logVariation.success);
};

/**
 * Enable or disable remote audio
 * @param {String} id - Subscriber id
 * @param {Boolean} enable
 */
var toggleRemoteAudio = function toggleRemoteAudio(id, enable) {
  logging.log(logging.logAction.toggleRemoteAudio, logging.logVariation.attempt);
  communication.enableRemoteAV(id, 'audio', enable);
  logging.log(logging.logAction.toggleRemoteAudio, logging.logVariation.success);
};

/**
 * Enable or disable remote video
 * @param {String} id - Subscriber id
 * @param {Boolean} enable
 */
var toggleRemoteVideo = function toggleRemoteVideo(id, enable) {
  logging.log(logging.logAction.toggleRemoteVideo, logging.logVariation.attempt);
  communication.enableRemoteAV(id, 'video', enable);
  logging.log(logging.logAction.toggleRemoteVideo, logging.logVariation.success);
};

/**
 * Initialize the accelerator pack
 * @param {Object} options
 * @param {Object} options.credentials
 * @param {Array} [options.packages]
 * @param {Object} [options.containers]
 */
var init = function init(options) {
  if (!options) {
    logging.error('Missing options required for initialization');
  }
  var credentials = options.credentials;

  validateCredentials(options.credentials);

  //init analytics
  logging.initLogAnalytics(window.location.origin, credentials.sessionId, null, credentials.apiKey);
  logging.log(logging.logAction.init, logging.logVariation.attempt);
  var session = OT.initSession(credentials.apiKey, credentials.sessionId);
  createEventListeners(session, options);
  internalState.setSession(session);
  internalState.setCredentials(credentials);
  internalState.setOptions(options);
  logging.log(logging.logAction.init, logging.logVariation.success);
};

var opentokCore = {
  init: init,
  connect: connect,
  disconnect: disconnect,
  forceDisconnect: forceDisconnect,
  forceUnpublish: forceUnpublish,
  getAccPack: getAccPack,
  getOptions: getOptions,
  getSession: getSession,
  getPublisherForStream: getPublisherForStream,
  getSubscribersForStream: getSubscribersForStream,
  on: on,
  off: off,
  registerEventListener: on,
  triggerEvent: triggerEvent,
  signal: signal,
  state: internalState.all,
  startCall: communication.startCall,
  endCall: communication.endCall,
  toggleLocalAudio: toggleLocalAudio,
  toggleLocalVideo: toggleLocalVideo,
  toggleRemoteAudio: toggleRemoteAudio,
  toggleRemoteVideo: toggleRemoteVideo,
  subscribe: communication.subscribe,
  unsubscribe: communication.unsubscribe
};

if (global === window) {
  window.otCore = opentokCore;
}

module.exports = opentokCore;

}).call(this,typeof global !== "undefined" ? global : typeof self !== "undefined" ? self : typeof window !== "undefined" ? window : {})
},{"./communication":2,"./events":4,"./logging":5,"./state":6,"./util":7,"opentok-annotation":undefined,"opentok-archiving":undefined,"opentok-screen-sharing":undefined,"opentok-text-chat":undefined}],4:[function(require,module,exports){
'use strict';

var events = {
  session: ['archiveStarted', 'archiveStopped', 'connectionCreated', 'connectionDestroyed', 'sessionConnected', 'sessionDisconnected', 'sessionReconnected', 'sessionReconnecting', 'signal', 'streamCreated', 'streamDestroyed', 'streamPropertyChanged'],
  core: ['connected', 'startScreenShare', 'endScreenShare', 'error'],
  communication: ['startCall', 'endCall', 'callPropertyChanged', 'subscribeToCamera', 'subscribeToScreen', 'unsubscribeFromCamera', 'unsubscribeFromScreen', 'startViewingSharedScreen', 'endViewingSharedScreen'],
  textChat: ['showTextChat', 'hideTextChat', 'messageSent', 'errorSendingMessage', 'messageReceived'],
  screenSharing: ['startScreenSharing', 'endScreenSharing', 'screenSharingError'],
  annotation: ['startAnnotation', 'linkAnnotation', 'resizeCanvas', 'annotationWindowClosed', 'endAnnotation'],
  archiving: ['startArchive', 'stopArchive', 'archiveReady', 'archiveError']
};

module.exports = events;

},{}],5:[function(require,module,exports){
'use strict';

var OTKAnalytics = require('opentok-solutions-logging');

var analytics = null;

// eslint-disable-next-line no-console
var message = function message(messageText) {
  return console.log('otAccCore: ' + messageText);
};

var error = function error(errorMessage) {
  throw new Error('otAccCore: ' + errorMessage);
};

var logVariation = {
  attempt: 'Attempt',
  success: 'Success',
  fail: 'Fail'
};

var logAction = {
  // vars for the analytics logs. Internal use
  clientVersion: 'js-vsol-2.0.0',
  componentId: 'coreAccelerator',
  name: 'guidCoreAccelerator',
  init: 'Init',
  initPackages: 'InitPackages',
  connect: 'Connect',
  disconnect: 'Disconnect',
  forceDisconnect: 'ForceDisconnect',
  forceUnpublish: 'ForceUnpublish',
  getAccPack: 'GetAccPack',
  on: 'On',
  off: 'Off',
  signal: 'Signal',
  startCall: 'StartCall',
  endCall: 'EndCall',
  toggleLocalAudio: 'ToggleLocalAudio',
  toggleLocalVideo: 'ToggleLocalVideo',
  toggleRemoteAudio: 'ToggleRemoteAudio',
  toggleRemoteVideo: 'ToggleRemoteVideo',
  subscribe: 'subscribe',
  unsubscribe: 'unsubscribe'
};

var initLogAnalytics = function initLogAnalytics(source, sessionId, connectionId, apikey) {
  var otkanalyticsData = {
    clientVersion: 'js-vsol-1.0.0',
    source: source,
    componentId: 'coreAccelerator',
    name: 'coreAccelerator',
    partnerId: apikey
  };

  analytics = new OTKAnalytics(otkanalyticsData);

  if (connectionId) {
    var sessionInfo = {
      sessionId: sessionId,
      connectionId: connectionId,
      partnerId: apikey
    };
    analytics.addSessionInfo(sessionInfo);
  }
};

var updateLogAnalytics = function updateLogAnalytics(sessionId, connectionId, apiKey) {
  if (sessionId && connectionId && apiKey) {
    var sessionInfo = {
      sessionId: sessionId,
      connectionId: connectionId,
      partnerId: apiKey
    };
    analytics.addSessionInfo(sessionInfo);
  }
};

var log = function log(action, variation) {
  console.log('OXOXOXO: ', action, variation);
  analytics.logEvent({ action: action, variation: variation });
};

module.exports = {
  message: message,
  error: error,
  logAction: logAction,
  logVariation: logVariation,
  initLogAnalytics: initLogAnalytics,
  updateLogAnalytics: updateLogAnalytics,
  log: log
};

<<<<<<< HEAD
},{"opentok-solutions-logging":1}],6:[function(require,module,exports){
"use strict";
=======
},{}],5:[function(require,module,exports){
'use strict';
>>>>>>> 7ab8cf88

/**
 * Internal variables
 */

// Map publisher ids to publisher objects
var publishers = {
  camera: {},
  screen: {}
};

// Map subscriber id to subscriber objects
var subscribers = {
  camera: {},
  screen: {}
};

// Map stream ids to stream objects
var streams = {};

// Map stream ids to subscriber/publisher ids
var streamMap = {};

var session = null;
var credentials = null;
var options = null;

/**
 * Internal methods
 */

/**
 * Returns the count of current publishers and subscribers by type
 * @retuns {Object}
 *    {
 *      publishers: {
 *        camera: 1,
 *        screen: 1,
 *        total: 2
 *      },
 *      subscribers: {
 *        camera: 3,
 *        screen: 1,
 *        total: 4
 *      }
 *   }
 */
var pubSubCount = function pubSubCount() {
  /* eslint-disable no-param-reassign */
  var pubs = Object.keys(publishers).reduce(function (acc, source) {
    acc[source] = Object.keys(publishers[source]).length;
    acc.total += acc[source];
    return acc;
  }, { camera: 0, screen: 0, total: 0 });

  var subs = Object.keys(subscribers).reduce(function (acc, source) {
    acc[source] = Object.keys(subscribers[source]).length;
    acc.total += acc[source];
    return acc;
  }, { camera: 0, screen: 0, total: 0 });
  /* eslint-enable no-param-reassign */
  return { publisher: pubs, subscriber: subs };
};

/**
 * Returns the current publishers and subscribers, along with a count of each
 * @returns {Object}
 */
var getPubSub = function getPubSub() {
  return { publishers: publishers, subscribers: subscribers, meta: pubSubCount() };
};

/**
 * Get streams, streamMap, publishers, and subscribers
 * @return {Object}
 */
var all = function all() {
  return Object.assign({}, { streams: streams, streamMap: streamMap }, getPubSub());
};

/**
 * Get the current OpenTok session
 * @returns {Object}
 */
var getSession = function getSession() {
  return session;
};

/**
 * Set the current OpenTok session
 * @param {Object} otSession
 */
var setSession = function setSession(otSession) {
  session = otSession;
};

/**
 * Get the current OpenTok credentials
 * @returns {Object}
 */
var getCredentials = function getCredentials() {
  return credentials;
};

/**
 * Set the current OpenTok credentials
 * @param {Object} otCredentials
 */
var setCredentials = function setCredentials(otCredentials) {
  credentials = otCredentials;
};

/**
 * Get the options defined for core
 * @returns {Object}
 */
var getOptions = function getOptions() {
  return options;
};

/**
 * Set the options defined for core
 * @param {Object} otOptions
 */
var setOptions = function setOptions(otOptions) {
  options = otOptions;
};

/**
 * Add a stream to state
 * @param {Object} stream - An OpenTok stream object
 */
var addStream = function addStream(stream) {
  streams[stream.id] = stream;
};

/**
 * Remove a stream from state and any associated subscribers
 * @param {Object} stream - An OpenTok stream object
 */
var removeStream = function removeStream(stream) {
  var type = stream.videoType;
  var subscriberId = streamMap[stream.id];
  delete streamMap[stream.id];
  delete subscribers[type][subscriberId];
  delete streams[stream.id];
};

/**
 * Get all remote streams
 * @returns {Object}
 */
var getStreams = function getStreams() {
  return streams;
};

/**
 * Get the map of stream ids to publisher/subscriber ids
 * @returns {Object}
 */
var getStreamMap = function getStreamMap() {
  return streamMap;
};

/**
 * Add a publisher to state
 * @param {String} type - 'camera' or 'screen'
 * @param {Object} publisher - The OpenTok publisher object
 */
var addPublisher = function addPublisher(type, publisher) {
  streamMap[publisher.streamId] = publisher.id;
  publishers[type][publisher.id] = publisher;
};

/**
 * Remove a publisher from state
 * @param {String} type - 'camera' or 'screen'
 * @param {Object} publisher - The OpenTok publisher object
 */
var removePublisher = function removePublisher(type, publisher) {
  var id = publisher.id || streamMap[publisher.streamId];
  delete publishers[type][id];
  delete streamMap[publisher.streamId];
};

/**
 * Remove all publishers from state
 */
var removeAllPublishers = function removeAllPublishers() {
  ['camera', 'screen'].forEach(function (type) {
    Object.values(publishers[type]).forEach(function (publisher) {
      removePublisher(type, publisher);
    });
  });
};

/**
 * Add a subscriber to state
 * @param {Object} - An OpenTok subscriber object
 */
var addSubscriber = function addSubscriber(subscriber) {
  var type = subscriber.stream.videoType;
  var streamId = subscriber.stream.id;
  subscribers[type][subscriber.id] = subscriber;
  streamMap[streamId] = subscriber.id;
};

/**
 * Remove a publisher from state
 * @param {String} type - 'camera' or 'screen'
 * @param {Object} subscriber - The OpenTok subscriber object
 */
var removeSubscriber = function removeSubscriber(subscriber) {
  var id = subscriber.id || streamMap[subscriber.streamId];
  var type = subscriber.stream.videoType;
  delete subscribers[type][id];
  delete streamMap[subscriber.streamId];
};

/**
 * Remove all subscribers from state
 */
var removeAllSubscribers = function removeAllSubscribers() {
  ['camera', 'screen'].forEach(function (type) {
    Object.values(subscribers[type]).forEach(function (subscriber) {
      removeSubscriber(type, subscriber);
    });
  });
};

/**
 * Reset state
 */
var reset = function reset() {
  removeAllPublishers();
  removeAllSubscribers();
  [streams, streamMap].forEach(function (streamObj) {
    Object.keys(streamObj).forEach(function (streamId) {
      delete streamObj[streamId]; // eslint-disable-line no-param-reassign
    });
  });
};

/** Exports */
module.exports = {
  all: all,
  getSession: getSession,
  setSession: setSession,
  getCredentials: getCredentials,
  setCredentials: setCredentials,
  getOptions: getOptions,
  setOptions: setOptions,
  addStream: addStream,
  removeStream: removeStream,
  getStreams: getStreams,
  getStreamMap: getStreamMap,
  addPublisher: addPublisher,
  removePublisher: removePublisher,
  removeAllPublishers: removeAllPublishers,
  addSubscriber: addSubscriber,
  removeSubscriber: removeSubscriber,
  removeAllSubscribers: removeAllSubscribers,
  getPubSub: getPubSub,
  reset: reset
};

},{}],7:[function(require,module,exports){
'use strict';

/** Wrap DOM selector methods:
 *  document.querySelector,
 *  document.getElementById,
 *  document.getElementsByClassName
 *  'element' checks for a string before returning an element with `query`
 */
var dom = {
  query: function query(arg) {
    return document.querySelector(arg);
  },
  id: function id(arg) {
    return document.getElementById(arg);
  },
  class: function _class(arg) {
    return document.getElementsByClassName(arg);
  },
  element: function element(el) {
    return typeof el === 'string' ? this.query(el) : el;
  }
};

/**
 * Returns a (nested) propery from an object, or undefined if it doesn't exist
 * @param {String | Array} props - An array of properties or a single property
 * @param {Object | Array} obj
 */
var path = function path(props, obj) {
  var nested = obj;
  var properties = typeof props === 'string' ? props.split('.') : props;

  var _iteratorNormalCompletion = true;
  var _didIteratorError = false;
  var _iteratorError = undefined;

  try {
    for (var _iterator = properties[Symbol.iterator](), _step; !(_iteratorNormalCompletion = (_step = _iterator.next()).done); _iteratorNormalCompletion = true) {
      var property = _step.value;

      nested = nested[property];
      if (nested === undefined) {
        return nested;
      }
    }
  } catch (err) {
    _didIteratorError = true;
    _iteratorError = err;
  } finally {
    try {
      if (!_iteratorNormalCompletion && _iterator.return) {
        _iterator.return();
      }
    } finally {
      if (_didIteratorError) {
        throw _iteratorError;
      }
    }
  }

  return nested;
};

/**
 * Converts a string to proper case (e.g. 'camera' => 'Camera')
 * @param {String} text
 * @returns {String}
 */
var properCase = function properCase(text) {
  return '' + text[0].toUpperCase() + text.slice(1);
};

module.exports = {
  dom: dom,
  path: path,
  properCase: properCase
};

},{}]},{},[3]);<|MERGE_RESOLUTION|>--- conflicted
+++ resolved
@@ -139,15 +139,8 @@
  */
 var unsubscribe = function unsubscribe(subscriber) {
   return new Promise(function (resolve) {
-<<<<<<< HEAD
-    logging.log(logging.logAction.unsubscribe, logging.logVariation.attempt);
-    session.unsubscribe(subscriber);
-    state.removeSubscriber(subscriber);
-    logging.log(logging.logAction.unsubscribe, logging.logVariation.success);
-=======
     state.removeSubscriber(subscriber);
     session.unsubscribe(subscriber);
->>>>>>> 7ab8cf88
     resolve();
   });
 };
@@ -1050,13 +1043,8 @@
   log: log
 };
 
-<<<<<<< HEAD
-},{"opentok-solutions-logging":1}],6:[function(require,module,exports){
-"use strict";
-=======
 },{}],5:[function(require,module,exports){
 'use strict';
->>>>>>> 7ab8cf88
 
 /**
  * Internal variables
