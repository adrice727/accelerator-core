/* global OT */
/**
 * Dependencies
 */
const logging = require('./logging');
const communication = require('./communication');
const accPackEvents = require('./events');
const internalState = require('./state');
<<<<<<< HEAD
const OpenTokSDK = require('./sdk-wrapper/sdkWrapper');
const { dom, path, properCase } = require('./util');
=======
const { dom, path, pathOr, properCase } = require('./util');
>>>>>>> 60fdcdae

/**
 * Individual Accelerator Packs
 */
let textChat; // eslint-disable-line no-unused-vars
let screenSharing; // eslint-disable-line no-unused-vars
let annotation;
let archiving; // eslint-disable-line no-unused-vars

/**
 * Get access to an accelerator pack
 * @param {String} packageName - textChat, screenSharing, annotation, or archiving
 * @returns {Object} The instance of the accelerator pack
 */
const getAccPack = (packageName) => {
  logging.log(logging.logAction.getAccPack, logging.logVariation.attempt);
  const packages = {
    textChat,
    screenSharing,
    annotation,
    archiving,
  };
  logging.log(logging.logAction.getAccPack, logging.logVariation.success);
  return packages[packageName];
};

/** Eventing */

const eventListeners = {};

/**
 * Register events that can be listened to be other components/modules
 * @param {array | string} events - A list of event names. A single event may
 * also be passed as a string.
 * @returns {function} See triggerEvent
 */
const registerEvents = (events) => {
  const eventList = Array.isArray(events) ? events : [events];
  eventList.forEach((event) => {
    if (!eventListeners[event]) {
      eventListeners[event] = new Set();
    }
  });
};

/**
 * Register a callback for a specific event or pass an object with
 * with event => callback key/value pairs to register listeners for
 * multiple events.
 * @param {String | Object} event - The name of the event
 * @param {Function} callback
 */
const on = (event, callback) => {
  //logging.log(logging.logAction.on, logging.logVariation.attempt);
  if (typeof event === 'object') {
    Object.keys(event).forEach((eventName) => {
      on(eventName, event[eventName]);
    });
  }
  const eventCallbacks = eventListeners[event];
  if (!eventCallbacks) {
    logging.message(`${event} is not a registered event.`);
    // logging.log(logging.logAction.on, logging.logVariation.fail);
  } else {
    eventCallbacks.add(callback);
    // logging.log(logging.logAction.on, logging.logVariation.success);
  }
};

/**
 * Remove a callback for a specific event.  If no parameters are passed,
 * all event listeners will be removed.
 * @param {String} event - The name of the event
 * @param {Function} callback
 */
const off = (event, callback) => {
  // logging.log(logging.logAction.off, logging.logVariation.attempt);
  if (arguments.lenth === 0) {
    Object.keys(eventListeners).forEach((eventType) => {
      eventListeners[eventType].clear();
    });
  }
  const eventCallbacks = eventListeners[event];
  if (!eventCallbacks) {
    // logging.log(logging.logAction.off, logging.logVariation.fail);
    logging.message(`${event} is not a registered event.`);
  } else {
    eventCallbacks.delete(callback);
    // logging.log(logging.logAction.off, logging.logVariation.success);
  }
};

/**
 * Trigger an event and fire all registered callbacks
 * @param {String} event - The name of the event
 * @param {*} data - Data to be passed to callback functions
 */
const triggerEvent = (event, data) => {
  const eventCallbacks = eventListeners[event];
  if (!eventCallbacks) {
    registerEvents(event);
    logging.message(`${event} has been registered as a new event.`);
  } else {
    eventCallbacks.forEach(callback => callback(data, event));
  }
};

/**
 * Get the current OpenTok session object
 * @returns {Object}
 */
const getSession = internalState.getSession;


/**
 * Returns the current OpenTok session credentials
 * @returns {Object}
 */
const getCredentials = internalState.getCredentials;

/**
 * Returns the options used for initialization
 * @returns {Object}
 */
const getOptions = internalState.getOptions;

const createEventListeners = (session, options) => {
  Object.keys(accPackEvents).forEach(type => registerEvents(accPackEvents[type]));

  /**
   * If using screen sharing + annotation in an external window, the individual packages
   * will take care of
   */
  const usingAnnotation = path('screenSharing.annotation', options);
  const internalAnnotation = usingAnnotation && !path('screenSharing.externalWindow', options);

  /**
   * Wrap session events and update internalState when streams are created
   * or destroyed
   */
  accPackEvents.session.forEach((eventName) => {
    session.on(eventName, (event) => {
      if (eventName === 'streamCreated') { internalState.addStream(event.stream); }
      if (eventName === 'streamDestroyed') { internalState.removeStream(event.stream); }
      triggerEvent(eventName, event);
    });
  });

  if (usingAnnotation) {
    on('subscribeToScreen', ({ subscriber }) => {
      annotation.start(getSession())
        .then(() => {
          const absoluteParent = dom.query(path('annotation.absoluteParent.subscriber', options));
          const linkOptions = absoluteParent ? { absoluteParent } : null;
          annotation.linkCanvas(subscriber, subscriber.element.parentElement, linkOptions);
        });
    });

    on('unsubscribeFromScreen', () => {
      annotation.end();
    });
  }

  on('startScreenSharing', (publisher) => {
    internalState.addPublisher('screen', publisher);
    triggerEvent('startScreenShare', Object.assign({}, { publisher }, internalState.getPubSub()));
    if (internalAnnotation) {
      annotation.start(getSession())
        .then(() => {
          const absoluteParent = dom.query(path('annotation.absoluteParent.publisher', options));
          const linkOptions = absoluteParent ? { absoluteParent } : null;
          annotation.linkCanvas(publisher, publisher.element.parentElement, linkOptions);
        });
    }
  });

  on('endScreenSharing', (publisher) => {
    // delete publishers.screen[publisher.id];
    internalState.removePublisher('screen', publisher);
    triggerEvent('endScreenShare', internalState.getPubSub());
    if (internalAnnotation) {
      annotation.end();
    }
  });
};

const setupExternalAnnotation = () =>
  annotation.start(getSession(), {
    screensharing: true,
  });

const linkAnnotation = (pubSub, annotationContainer, externalWindow) => {
  annotation.linkCanvas(pubSub, annotationContainer, {
    externalWindow,
  });

  if (externalWindow) {
    // Add subscribers to the external window
    const streams = internalState.getStreams();
    const cameraStreams = Object.keys(streams).reduce((acc, streamId) => {
      const stream = streams[streamId];
      return stream.videoType === 'camera' ? acc.concat(stream) : acc;
    }, []);
    cameraStreams.forEach(annotation.addSubscriberToExternalWindow);
  }
};

const initPackages = () => {
  logging.log(logging.logAction.initPackages, logging.logVariation.attempt);
  const session = getSession();
  const options = getOptions();
  /**
   * Try to require a package.  If 'require' is unavailable, look for
   * the package in global scope.  A switch internalStatement is used because
   * webpack and Browserify aren't able to resolve require internalStatements
   * that use variable names.
   * @param {String} packageName - The name of the npm package
   * @param {String} globalName - The name of the package if exposed on global/window
   * @returns {Object}
   */
  const optionalRequire = (packageName, globalName) => {
    let result;
    /* eslint-disable global-require, import/no-extraneous-dependencies, import/no-unresolved */
    try {
      switch (packageName) {
        case 'opentok-text-chat':
          result = require('opentok-text-chat');
          break;
        case 'opentok-screen-sharing':
          result = require('opentok-screen-sharing');
          break;
        case 'opentok-annotation':
          result = require('opentok-annotation');
          break;
        case 'opentok-archiving':
          result = require('opentok-archiving');
          break;
        default:
          break;
      }
      /* eslint-enable global-require */
    } catch (error) {
      result = window[globalName];
    }
    if (!result) {
      logging.log(logging.logAction.initPackages, logging.logVariation.fail);
      logging.error(`Could not load ${packageName}`);
    }
    return result;
  };

  const availablePackages = {
    textChat() {
      return optionalRequire('opentok-text-chat', 'TextChatAccPack');
    },
    screenSharing() {
      return optionalRequire('opentok-screen-sharing', 'ScreenSharingAccPack');
    },
    annotation() {
      return optionalRequire('opentok-annotation', 'AnnotationAccPack');
    },
    archiving() {
      return optionalRequire('opentok-archiving', 'ArchivingAccPack');
    },
  };

  const packages = {};
  (path('packages', options) || []).forEach((acceleratorPack) => {
    if (availablePackages[acceleratorPack]) { // eslint-disable-next-line no-param-reassign
      packages[properCase(acceleratorPack)] = availablePackages[acceleratorPack]();
    } else {
      logging.message(`${acceleratorPack} is not a valid accelerator pack`);
    }
  });

  /**
   * Get containers for streams, controls, and the chat widget
   */
  const getDefaultContainer = pubSub => document.getElementById(`${pubSub}Container`);
  const getContainerElements = () => {
    // Need to use path to check for null values
    const controls = pathOr('#videoControls', 'controlsContainer', options);
    const chat = pathOr('#chat', 'textChat.container', options);
    const stream = pathOr(getDefaultContainer, 'streamContainers', options);
    return { stream, controls, chat };
  };
  /** *** *** *** *** */


  /**
   * Return options for the specified package
   * @param {String} packageName
   * @returns {Object}
   * TODO: Simplify packageOptions (switch statment?)
   */
  const packageOptions = (packageName) => {
    const accPack = {
      registerEventListener: on,
      on,
      registerEvents,
      triggerEvent,
      setupExternalAnnotation,
      linkAnnotation,
    };
    const containers = getContainerElements();
    const appendControl = !!containers.controls;
    const commOptions =
      packageName === 'communication' ?
      Object.assign({}, options.communication, { streamContainers: containers.stream }) : {};
    const chatOptions =
      packageName === 'textChat' ? {
        textChatContainer: options.textChat.container,
        waitingMessage: options.textChat.waitingMessage,
        sender: { alias: options.textChat.name },
      } : {};
    const screenSharingOptions =
      packageName === 'screenSharing' ?
      Object.assign({},
        options.screenSharing, { screenSharingContainer: containers.stream }) : {};

    const controlsContainer = containers.controls; // Legacy option
    return Object.assign(
      {},
      options[packageName],
      commOptions,
      chatOptions,
      screenSharingOptions,
      { session, accPack, controlsContainer, appendControl } // eslint-disable-line comma-dangle
    );
  };

  /** Create instances of each package */
  // eslint-disable-next-line global-require,import/no-extraneous-dependencies
  communication.init(packageOptions('communication'));
  textChat = packages.TextChat ? new packages.TextChat(packageOptions('textChat')) : null;
  screenSharing = packages.ScreenSharing ? new packages.ScreenSharing(packageOptions('screenSharing')) : null;
  annotation = packages.Annotation ? new packages.Annotation(packageOptions('annotation')) : null;
  archiving = packages.Archiving ? new packages.Archiving(packageOptions('archiving')) : null;

  logging.log(logging.logAction.initPackages, logging.logVariation.success);
};


/**
 * Ensures that we have the required credentials
 * @param {Object} credentials
 * @param {String} credentials.apiKey
 * @param {String} credentials.sessionId
 * @param {String} credentials.token
 */
const validateCredentials = (credentials = []) => {
  const required = ['apiKey', 'sessionId', 'token'];
  required.forEach((credential) => {
    if (!credentials[credential]) {
      logging.error(`${credential} is a required credential`);
    }
  });
};

/**
 * Connect to the session
 * @returns {Promise} <resolve: -, reject: Error>
 */
const connect = () =>
  new Promise((resolve, reject) => {
    logging.log(logging.logAction.connect, logging.logVariation.attempt);
    const session = getSession();
    const { token } = getCredentials();
    session.connect(token, (error) => {
      if (error) {
        logging.message(error);
        logging.log(logging.logAction.connect, logging.logVariation.fail);
        return reject(error);
      }
      const { sessionId, apiKey } = session;
      logging.updateLogAnalytics(sessionId, path('connection.connectionId', session), apiKey);
      logging.log(logging.logAction.connect, logging.logVariation.success);
      initPackages();
      return resolve();
    });
  });

/**
 * Disconnect from the session
 * @returns {Promise} <resolve: -, reject: Error>
 */
const disconnect = () => {
  logging.log(logging.logAction.disconnect, logging.logVariation.attempt);
  getSession().disconnect();
  internalState.reset();
  logging.log(logging.logAction.disconnect, logging.logVariation.success);
};


/**
 * Force a remote connection to leave the session
 * @param {Object} connection
 * @returns {Promise} <resolve: empty, reject: Error>
 */
const forceDisconnect = connection =>
  new Promise((resolve, reject) => {
    logging.log(logging.logAction.forceDisconnect, logging.logVariation.attempt);
    getSession().forceDisconnect(connection, (error) => {
      if (error) {
        logging.log(logging.logAction.forceDisconnect, logging.logVariation.fail);
        reject(error);
      } else {
        logging.log(logging.logAction.forceDisconnect, logging.logVariation.success);
        resolve();
      }
    });
  });


/**
 * Force the publisher of a stream to stop publishing the stream
 * @param {Object} stream
 * @returns {Promise} <resolve: empty, reject: Error>
 */
const forceUnpublish = stream =>
  new Promise((resolve, reject) => {
    logging.log(logging.logAction.forceUnpublish, logging.logVariation.attempt);
    getSession().forceUnpublish(stream, (error) => {
      if (error) {
        logging.log(logging.logAction.forceUnpublish, logging.logVariation.fail);
        reject(error);
      } else {
        logging.log(logging.logAction.forceUnpublish, logging.logVariation.success);
        resolve();
      }
    });
  });

/**
 * Get the local publisher object for a stream
 * @param {Object} stream - An OpenTok stream object
 * @returns {Object} - The publisher object
 */
const getPublisherForStream = stream => getSession().getPublisherForStream(stream);

/**
 * Get the local subscriber objects for a stream
 * @param {Object} stream - An OpenTok stream object
 * @returns {Array} - An array of subscriber object
 */
const getSubscribersForStream = stream => getSession().getSubscribersForStream(stream);


/**
 * Send a signal using the OpenTok signaling apiKey
 * @param {String} type
 * @param {*} [data]
 * @param {Object} to - An OpenTok connection object
 * @returns {Promise} <resolve: empty, reject: Error>
 */
const signal = (type, signalData, to) =>
  new Promise((resolve, reject) => {
    logging.log(logging.logAction.signal, logging.logVariation.attempt);
    const session = getSession();
    const data = JSON.stringify(signalData);
    const signalObj = to ? { type, data, to } : { type, data };
    session.signal(signalObj, (error) => {
      if (error) {
        logging.log(logging.logAction.signal, logging.logVariation.fail);
        reject(error);
      } else {
        logging.log(logging.logAction.signal, logging.logVariation.success);
        resolve();
      }
    });
  });

/**
 * Enable or disable local audio
 * @param {Boolean} enable
 */
const toggleLocalAudio = (enable) => {
  logging.log(logging.logAction.toggleLocalAudio, logging.logVariation.attempt);
  const { publishers } = internalState.getPubSub();
  const toggleAudio = id => communication.enableLocalAV(id, 'audio', enable);
  Object.keys(publishers.camera).forEach(toggleAudio);
  logging.log(logging.logAction.toggleLocalAudio, logging.logVariation.success);
};

/**
 * Enable or disable local video
 * @param {Boolean} enable
 */
const toggleLocalVideo = (enable) => {
  logging.log(logging.logAction.toggleLocalVideo, logging.logVariation.attempt);
  const { publishers } = internalState.getPubSub();
  const toggleVideo = id => communication.enableLocalAV(id, 'video', enable);
  Object.keys(publishers.camera).forEach(toggleVideo);
  logging.log(logging.logAction.toggleLocalVideo, logging.logVariation.success);
};

/**
 * Enable or disable remote audio
 * @param {String} id - Subscriber id
 * @param {Boolean} enable
 */
const toggleRemoteAudio = (id, enable) => {
  logging.log(logging.logAction.toggleRemoteAudio, logging.logVariation.attempt);
  communication.enableRemoteAV(id, 'audio', enable);
  logging.log(logging.logAction.toggleRemoteAudio, logging.logVariation.success);
};

/**
 * Enable or disable remote video
 * @param {String} id - Subscriber id
 * @param {Boolean} enable
 */
const toggleRemoteVideo = (id, enable) => {
  logging.log(logging.logAction.toggleRemoteVideo, logging.logVariation.attempt);
  communication.enableRemoteAV(id, 'video', enable);
  logging.log(logging.logAction.toggleRemoteVideo, logging.logVariation.success);
};

/**
 * Initialize the accelerator pack
 * @param {Object} options
 * @param {Object} options.credentials
 * @param {Array} [options.packages]
 * @param {Object} [options.containers]
 */
const init = (options) => {
  if (!options) {
    logging.error('Missing options required for initialization');
  }
  const { credentials } = options;
  validateCredentials(options.credentials);

  // Init analytics
  logging.initLogAnalytics(window.location.origin, credentials.sessionId, null, credentials.apiKey);
  logging.log(logging.logAction.init, logging.logVariation.attempt);
  const session = OT.initSession(credentials.apiKey, credentials.sessionId);
  createEventListeners(session, options);
  internalState.setSession(session);
  internalState.setCredentials(credentials);
  internalState.setOptions(options);
  logging.log(logging.logAction.init, logging.logVariation.success);
};

const opentokCore = {
  init,
  connect,
  disconnect,
  forceDisconnect,
  forceUnpublish,
  getAccPack,
  getOptions,
  getSession,
  getPublisherForStream,
  getSubscribersForStream,
  on,
  off,
  registerEventListener: on,
  triggerEvent,
  signal,
  state: internalState.all,
  startCall: communication.startCall,
  endCall: communication.endCall,
  OpenTokSDK,
  toggleLocalAudio,
  toggleLocalVideo,
  toggleRemoteAudio,
  toggleRemoteVideo,
  subscribe: communication.subscribe,
  unsubscribe: communication.unsubscribe,
};

if (global === window) {
  window.otCore = opentokCore;
}

module.exports = opentokCore;<|MERGE_RESOLUTION|>--- conflicted
+++ resolved
@@ -6,12 +6,8 @@
 const communication = require('./communication');
 const accPackEvents = require('./events');
 const internalState = require('./state');
-<<<<<<< HEAD
 const OpenTokSDK = require('./sdk-wrapper/sdkWrapper');
-const { dom, path, properCase } = require('./util');
-=======
 const { dom, path, pathOr, properCase } = require('./util');
->>>>>>> 60fdcdae
 
 /**
  * Individual Accelerator Packs
