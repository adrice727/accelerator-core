--- conflicted
+++ resolved
@@ -294,11 +294,8 @@
    * @returns {Promise} <resolve: empty, reject: Error>
    */
   connect(eventListeners) {
-<<<<<<< HEAD
-=======
     this.off();
     this.setInternalListeners();
->>>>>>> b7c72ee5
     eventListeners && this.on(eventListeners);
     return new Promise((resolve, reject) => {
       const { token } = this.credentials;
